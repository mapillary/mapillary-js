{
  "name": "mapillary-js",
  "ambientDevDependencies": {
    "jasmine": "github:DefinitelyTyped/DefinitelyTyped/jasmine/jasmine.d.ts#001ca36ba58cef903c4c063555afb07bbc36bb58"
  },
  "ambientDependencies": {
    "falcor": "file:typings/created/falcor/falcor.d.ts",
    "falcor-http-datasource": "file:typings/created/falcor-http-datasource/falcor-http-datasource.d.ts",
    "graphlib": "file:typings/created/graphlib/graphlib.d.ts",
    "lib": "file:typings/created/lib/lib.d.ts",
    "node": "github:DefinitelyTyped/DefinitelyTyped/node/node.d.ts#aed176536a202b9a2475ce1989ea6d2d0226a185",
    "rest": "github:DefinitelyTyped/DefinitelyTyped/rest/rest.d.ts#001ca36ba58cef903c4c063555afb07bbc36bb58",
    "rx": "npm:rx/ts/rx.all.d.ts",
    "three": "github:DefinitelyTyped/DefinitelyTyped/threejs/three.d.ts#46719185c564694c5583c4b7ad94dbb786ecad46",
    "underscore": "github:DefinitelyTyped/DefinitelyTyped/underscore/underscore.d.ts#708609e0764daeb5eb64104af7aca50c520c4e6e",
    "virtual-dom": "github:DefinitelyTyped/DefinitelyTyped/virtual-dom/virtual-dom.d.ts#70bf7e2bfeb0d5b1b651ef3219bcc65c8eec117e",
    "when": "github:DefinitelyTyped/DefinitelyTyped/when/when.d.ts#001ca36ba58cef903c4c063555afb07bbc36bb58"
  },
  "dependencies": {
    "latlon-geohash": "file:typings/created/latlon-geohash/latlon-geohash.d.ts",
<<<<<<< HEAD
    "rbush": "file:typings/created/rbush/rbush.d.ts",
    "unitbezier": "file:typings/created/unitbezier/unitbezier.d.ts"
=======
    "pbf": "file:typings/created/pbf/pbf.d.ts",
    "unitbezier": "file:./typings/created/unitbezier/unitbezier.d.ts"
>>>>>>> 0bf81973
  }
}<|MERGE_RESOLUTION|>--- conflicted
+++ resolved
@@ -18,12 +18,8 @@
   },
   "dependencies": {
     "latlon-geohash": "file:typings/created/latlon-geohash/latlon-geohash.d.ts",
-<<<<<<< HEAD
+    "pbf": "file:typings/created/pbf/pbf.d.ts",
     "rbush": "file:typings/created/rbush/rbush.d.ts",
     "unitbezier": "file:typings/created/unitbezier/unitbezier.d.ts"
-=======
-    "pbf": "file:typings/created/pbf/pbf.d.ts",
-    "unitbezier": "file:./typings/created/unitbezier/unitbezier.d.ts"
->>>>>>> 0bf81973
   }
 }