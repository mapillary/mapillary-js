--- conflicted
+++ resolved
@@ -4,13 +4,8 @@
 import * as rx from "rx";
 import * as _ from "underscore";
 
-<<<<<<< HEAD
-import {EdgeDirection} from "../Edge";
+import {EdgeDirection, IEdge} from "../Edge";
 import {UIService, UI} from "../UI";
-=======
-import {EdgeDirection, IEdge} from "../Edge";
-import {UI} from "../UI";
->>>>>>> 3cba2569
 import {Container, Navigator} from "../Viewer";
 import {IFrame, IRotation} from "../State";
 import {Node} from "../Graph";
